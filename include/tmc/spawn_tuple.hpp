--- conflicted
+++ resolved
@@ -100,17 +100,10 @@
   static constexpr auto Count = sizeof...(Awaitable);
 
   // When each() is called, tasks are synchronized via an atomic bitmask with
-<<<<<<< HEAD
   // only 63 (or 31, on 32-bit) slots for tasks. each() doesn't seem like a
   // good fit for larger task groups anyway. If you really need more room,
   // please open a GitHub issue explaining why...
   static_assert(!IsEach || Count < TMC_PLATFORM_BITS);
-=======
-  // only 63 slots for tasks. each() doesn't seem like a
-  // good fit for larger task groups anyway. If you really need more room,
-  // please open a GitHub issue explaining why...
-  static_assert(!IsEach || Count < 64);
->>>>>>> d384a373
 
   static constexpr size_t WorkItemCount =
     std::tuple_size_v<typename tmc::detail::predicate_partition<
